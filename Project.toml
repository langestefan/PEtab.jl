--- conflicted
+++ resolved
@@ -1,11 +1,8 @@
 name = "PEtab"
 uuid = "48d54b35-e43e-4a66-a5a1-dde6b987cf69"
 authors = ["Viktor Hasselgren", "Sebastian Persson", "Rafael Arutjunjan", "Damiano Ognissanti"]
-<<<<<<< HEAD
 version = "1.4.5"
-=======
-version = "1.4.4"
->>>>>>> 9e384460
+
 
 [deps]
 CSV = "336ed68f-0bac-5ca0-87d4-7b16caf5d00b"
